--- conflicted
+++ resolved
@@ -52,17 +52,11 @@
 COPY --from=builder /app/server ./server
 # Copy Prisma client from builder stage ----
 
-<<<<<<< HEAD
 # je n'ai pas pu mmonter le conainter sans sinon erreurs de prisma et exit 
 
 COPY --from=builder /app/node_modules/.prisma ./node_modules/.prisma
 COPY --from=builder /app/node_modules/@prisma ./node_modules/@prisma
-=======
-# suggeré pour le multistage build de copier les fichiers prisma pour éviter les erreurs de prisma
 
-#COPY --from=builder /app/node_modules/.prisma ./node_modules/.prisma
-#COPY --from=builder /app/node_modules/@prisma ./node_modules/@prisma
->>>>>>> 0e6efe07
 
 # Create necessary directories
 RUN mkdir -p /app/movies /app/logs && \
